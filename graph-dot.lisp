;;; graph-dot.lisp --- serialize graphs to and from DOT format

;; Copyright (C) Eric Schulte and Thomas Dye 2013

;; Licensed under the Gnu Public License Version 3 or later

;;; Commentary

;; Functions for reading/writing graphs from/to the
;; [graphviz](http://www.graphviz.org/) DOT format.
;;
;; Many graphviz properties and exposed as keyword arguments to the
;; `to-dot` function.
;;
;;     (defvar *graph* (populate (make-instance 'digraph)
;;                              :nodes '(a b c d e f)
;;                              :edges-w-values '(((a b) . 3)
;;                                                ((b c) . 2)
;;                                                ((c d) . 1)
;;                                                ((d b) . 2)
;;                                                ((b e) . 3))))
;;
;;     (let ((ccs (mapcar #'cons (connected-components *graph*)
<<<<<<< HEAD
;;                               '("red" "yellow" "blue" "green"))))
;;              (graph-dot:to-dot-file
;;               *graph* "dot-graph.dot"
;;               :node-fill-color (lambda (n) (cdr (assoc-if {member n} ccs)))
;;               :node-style (constantly "filled")))
;;
;; <img src="dot-graph.png"/>
=======
;;                        '("red" "yellow" "blue" "green"))))
;;       (to-dot-file *graph* "dot-graph-1.dot"
;;                    :node-attrs
;;                    (list (cons :fillcolor
;;                                (lambda (n) (cdr (assoc-if {member n} ccs))))
;;                          (cons :style
;;                                (constantly "filled")))))
;;
;; <img src="dot-graph-1.png"/>
;;
;; Or less colorfully.
;;
;;     (setf *graph* (populate (make-instance 'digraph)
;;                     :edges '((A T2) (T1 B) (T2 B) (T2 C) (T1 D))))
;;     
;;     (let ((s1 (make-subgraph :unique-name "one"
;;                              :attributes '(("color" . "lightgrey")
;;                                            ("label" . "One" ))
;;                              :node-list (first
;;                                          (connected-components
;;                                           *graph*
;;                                           :type :unilateral))))
;;           (s2 (make-subgraph :unique-name "two"
;;                              :attributes '(("color" . "lightgrey")
;;                                            ("label" . "Two" ))
;;                              :node-list (second
;;                                          (connected-components
;;                                           *graph*
;;                                           :type :unilateral)))))
;;       (to-dot-file *graph* "dot-graph-2.dot"
;;                    :subgraphs (list s1 s2)))
;;
;; <img src="dot-graph-2.png"/>
>>>>>>> 80727824

;;; Code:
(in-package :graph-dot)
(eval-when (:compile-toplevel :load-toplevel :execute)
  (enable-curry-compose-reader-macros))


;;; Visualization
(defstruct subgraph
  "The information needed to specify a DOT subgraph."
  unique-name
  node-attributes
  edge-attributes
  attributes
  node-list)

(defun subgraph-print (s)
  "Returns a string containing a DOT subgraph statement. S is a
SUBGRAPH structure."
  (when (subgraph-p s)
    (with-output-to-string (out)
      (format out "subgraph cluster~a {~%" (subgraph-unique-name s))
      (when (subgraph-node-attributes s)
        (format out "  node [")
        (mapc (lambda (pair)
                (format out "~a=~a, " (car pair) (cdr pair)))
              (subgraph-node-attributes s))
        (format out "];~%"))
      (when (subgraph-edge-attributes s)
        (format out "  edge [")
        (mapc (lambda (pair)
                (format out "~a=~a, " (car pair) (cdr pair)))
              (subgraph-edge-attributes s))
        (format out "];~%"))
      (when (subgraph-attributes s)
        (mapc (lambda (pair)
                (format out "  ~a=~a;~%" (car pair) (cdr pair)))
              (subgraph-attributes s)))
      (when (subgraph-node-list s)
        (mapc (lambda (n)
                (format out "  ~a;~%" n))
              (subgraph-node-list s)))
      (format out "  }~%"))))

(defun edge-to-dot (edge type attrs &optional stream)
  (format stream " \"~a\" ~a \"~a\" ~{~a~^ ~};~%"
          (first edge)
          (ecase type (graph "--") (digraph "->"))
          (second edge)
          (mapcar (lambda-bind ((attr . fn))
                    (let ((val (funcall fn edge)))
                      (if val (format nil "[~(~a~)=~a]" attr val) "")))
                  attrs)))

(defun node-to-dot (node attrs &optional stream)
  (format stream "  \"~a\" ~{~a~^ ~};~%" node
          (mapcar (lambda-bind ((attr . fn))
                    (let ((val (funcall fn node)))
                      (if val (format nil "[~(~a~)=~a]" attr val) "")))
                  attrs)))

(defgeneric to-dot (graph
                    &key stream attributes node-attrs edge-attrs subgraphs)
  (:documentation "Print the dot code representing GRAPH. The keyword
argument ATTRIBUTES takes an assoc list with DOT graph attribute (name
. value) pairs. NODE-ATTRS and EDGE-ATTRS also take assoc lists of DOT
graph attributes and functions taking nodes or edges respectively and
returning values. The DOT graph, node, and edge attributes are
described at http://www.graphviz.org/doc/info/attrs.html. SUBGRAPHS is
a list of SUBGRAPH structures."))

(defmethod to-dot ((graph graph)
                   &key (stream t) attributes node-attrs edge-attrs subgraphs)
  ;; by default edges are labeled with their values
  (unless (assoc :label edge-attrs)
    (push (cons :label {edge-value graph}) edge-attrs))
  (format stream "~a to_dot {~%~{~a~}}~%"
          (intern (string-downcase (type-of graph)))
          (append
           (mapcar {apply {format nil "  ~(~a~)=~a;~%"}} attributes)
           (mapcar {node-to-dot _ node-attrs} (nodes graph))
           (mapcar {edge-to-dot _ (type-of graph) edge-attrs} (edges graph))
           (mapcar #'subgraph-print subgraphs))))

(defgeneric to-dot-file (graph path &key attributes node-attrs edge-attrs)
  (:documentation "Write a dot representation of GRAPH to PATH."))

(defmethod to-dot-file
    ((graph graph) path &key attributes node-attrs edge-attrs subgraphs)
  (with-open-file (out path :direction :output :if-exists :supersede)
    (to-dot graph :stream out :attributes attributes :node-attrs node-attrs
            :edge-attrs edge-attrs :subgraphs subgraphs)))

(defun from-dot (dot-string)
  "Parse the DOT format string DOT-STRING into a graph.
More robust behavior may be achieved through parsing the output of the
dot executable."
  (flet ((string->symbol (string) (intern (string-upcase string))))
    (let* ((graph-type-re "^ *((di)?graph)")
           (spec-re       "[\\s]*(\\[([^]]+)\\])?;")
           (node-name-re  "[\\s]*\"?([a-zA-Z0-9_]+)\"?")
           (node-spec-re  (concatenate 'string node-name-re spec-re))
           (edge-spec-re  (concatenate 'string
                            node-name-re "[\\s]+([->]+)" node-name-re spec-re))
           (label-name-re "label=(\"([^\"]+)\"|([^, ]+))[,\\]]")
           (number-re     "[0-9.\/e]+")
           (graph (multiple-value-bind (string matches)
                      (scan-to-strings graph-type-re dot-string)
                      (declare (ignorable string))
                    (make-instance (string->symbol (aref matches 0))))))
      ;; add nodes
      (do-register-groups (node spec) (node-spec-re dot-string)
        (declare (ignorable spec))
        (unless (member node '("node" "graph") :test 'string=)
          (add-node graph (string->symbol node))))
      ;; add edges
      (do-register-groups (left arrow right spec) (edge-spec-re dot-string)
        (declare (ignorable arrow))
        (multiple-value-bind (matchp regs) (scan-to-strings label-name-re spec)
          (add-edge graph
                    (mapcar #'string->symbol (list left right))
                    (when matchp
                      (if (scan number-re (aref regs 1))
                          (read-from-string (aref regs 1))
                          (aref regs 1))))))
      graph)))<|MERGE_RESOLUTION|>--- conflicted
+++ resolved
@@ -21,15 +21,6 @@
 ;;                                                ((b e) . 3))))
 ;;
 ;;     (let ((ccs (mapcar #'cons (connected-components *graph*)
-<<<<<<< HEAD
-;;                               '("red" "yellow" "blue" "green"))))
-;;              (graph-dot:to-dot-file
-;;               *graph* "dot-graph.dot"
-;;               :node-fill-color (lambda (n) (cdr (assoc-if {member n} ccs)))
-;;               :node-style (constantly "filled")))
-;;
-;; <img src="dot-graph.png"/>
-=======
 ;;                        '("red" "yellow" "blue" "green"))))
 ;;       (to-dot-file *graph* "dot-graph-1.dot"
 ;;                    :node-attrs
@@ -63,7 +54,6 @@
 ;;                    :subgraphs (list s1 s2)))
 ;;
 ;; <img src="dot-graph-2.png"/>
->>>>>>> 80727824
 
 ;;; Code:
 (in-package :graph-dot)
